use std::fmt;

/// Represents the Tic Tac Toe board providing multiple ways to access individual squares.
#[derive(Clone)]
pub struct Board {
    squares: Vec<Vec<Owner>>,
}

impl Board {

    /// Constructs a new board of the given size.
    ///
    /// # Panics
    /// The minimum board size is 1x1. Panics if either the number of rows or
    /// columns is less than one.
    pub fn new(size: Size) -> Board {
        const MIN_BOARD_SIZE: Size = Size{ rows: 1, columns: 1 };

        // Validate the provided board size.
        if size.rows < MIN_BOARD_SIZE.rows || size.columns < MIN_BOARD_SIZE.columns {
            panic!("Invalid board size of '{:?}' provided. The minium board size is '{:?}'",
                size, MIN_BOARD_SIZE);
        }

        let mut squares: Vec<Vec<Owner>> = Vec::new();
        for _ in 0..size.rows {
            let mut row: Vec<Owner> = Vec::new();
            for _ in 0..size.columns {
                row.push(Owner::None);
            }
            squares.push(row);
        }

        Board { squares, }
    }

    /// Gets the size of the board.
    pub fn size(&self) -> Size {
        let rows = self.squares.len();

        // The length of the first row happens to be the number of columns.
        let columns = match self.squares.get(0) {
            Some(row) => row.len(),
            None => 0,
        };

        Size{ rows, columns }
    }

    /// Returns `true` if the board contains the given position.
    ///
    /// Note that positions are zero based.
    ///
    /// # Examples
    /// ```
    /// let board = open_ttt_lib::Board::new(open_ttt_lib::Size { rows: 3, columns: 3 });
    ///
    /// assert_eq!(true, board.contains(open_ttt_lib::Position { row: 2, column: 2 }));
    /// // Since the positions are zero indexed, the board does not
    /// // contain the following position.
    /// assert_eq!(false, board.contains(open_ttt_lib::Position { row: 3, column: 3 }));
    /// ```
    pub fn contains(&self, position: Position) -> bool {
        let size = self.size();

        position.row < size.rows && position.column < size.columns
    }

    /// Returns a copy of the owner at the indicated position or `None`
    /// if the board does not contain the provided position.
    pub fn get(&self, position: Position) -> Option<Owner> {
        if self.contains(position) {
            let owner = self.squares[position.row][position.column];
            Some(owner)
        } else {
            None
        }
    }

    /// Gets a mutable reference ot the owner at the indicated position.
    ///
    /// This allows the owner of the position to be changed. `None` is returned
    /// if the board does not contain the provided position.
    ///
    /// # Examples
    /// ```
    /// let size = open_ttt_lib::Size { rows: 3, columns: 3 };
    /// let position = open_ttt_lib::Position { row: 2, column: 2 };
    /// let mut board = open_ttt_lib::Board::new(size);
    ///
    /// if let Some(owner) = board.get_mut(position) {
    ///     *owner = open_ttt_lib::Owner::PlayerX;
    /// }
    ///
    /// assert_eq!(board.get(position), Some(open_ttt_lib::Owner::PlayerX));
    /// ```
    pub fn get_mut(&mut self, position: Position) -> Option<&mut Owner> {
        if self.contains(position) {
            self.squares[position.row].get_mut(position.column)
        } else {
            None
        }
    }

    /// Gets an iterator over all the positions in the board.
    ///
    /// The iterator provides tuples containing the position and the owner of the
    /// position.
    pub fn iter(&self) -> Iter {
        Iter {
            board: &self,
            position: Position{ row: 0, column: 0 },
        }
    }

    // Helper function for displaying boards that writes the separators between rows.
    fn write_row_separator(&self, f: &mut fmt::Formatter<'_>) -> fmt::Result {
        for _ in 0..self.size().columns {
            write!(f, "+---")?;
        }
        writeln!(f, "+")
    }

    // Helper function for displaying boards that writes the content of the row.
    fn write_row_content(&self, f: &mut fmt::Formatter<'_>, row: &[Owner]) -> fmt::Result {
        for owner in row {
            match owner {
                Owner::PlayerX => write!(f, "| X "),
                Owner::PlayerO => write!(f, "| O "),
                Owner::None => write!(f, "|   "),
            }?;
        }
        // Write the last vertical bar to close off the cell.
        writeln!(f, "|")
    }
}

impl fmt::Display for Board {
    /// This provides simple formatted output of the board.
    ///
    /// This is suitable for use in simple console applications or debugging
    /// purposes.
    fn fmt(&self, f: &mut fmt::Formatter<'_>) -> fmt::Result {
        for row in &self.squares {
            self.write_row_separator(f)?;
            self.write_row_content(f, row)?;
        }

        // Write the final separator to finish off the board.
        self.write_row_separator(f)
    }
}


<<<<<<< HEAD
/// An iterator over the squares in a `Board`.
=======
/// An iterator over all the positions in a `Board`.
>>>>>>> 5308ffba
pub struct Iter<'a> {
    board: &'a Board,
    position: Position,
}

impl Iterator for Iter<'_> {
    type Item = (Position, Owner);

    fn next(&mut self) -> Option<Self::Item> {
        // Get the owner at the current position.
        let next_value = match self.board.get(self.position) {
            Some(owner) => Some((self.position, owner)),
            None => None,
        };

        // Calculate the next position by incrementing the column then checking
        // if we need to wrap to the next row.
        let board_size = self.board.size();
        self.position.column += 1;
        if self.position.column >= board_size.columns {
            self.position.column = 0;
            self.position.row += 1;
        }

        // We also check for the row to exceed the board size. However, in this
        // case we let the position jump to the next row after the board area.
        // This causes next() to return None for the next item ensuring iteration
        // is stopped.
        if self.position.row > board_size.rows {
            self.position.row = 0;
        }

        next_value
    }
}

/// Represents the size of the board in number of rows and columns.
#[derive(Debug, Copy, Clone, PartialEq, Eq, Hash)]
pub struct Size {
    /// The number of rows.
    pub rows: usize,

    /// The number of columns.
    pub columns: usize,
}

impl From<(usize, usize)> for Size {

    /// Creates a Size structure from the given tuple.
    #[inline]
    fn from(value: (usize, usize)) -> Size {
        Size {
            rows: value.0,
            columns: value.1,
        }
    }
}


/// Represents a specific board position denoted by row and column.
///
/// The row and column values are zero based indexed.
///
/// # Examples
/// A convenient way to create a position is from a tuple where the first element
/// is the row and the second element is the column.
/// ```
/// let p = open_ttt_lib::Position::from((2, 3));
/// assert_eq!(p.row, 2);
/// assert_eq!(p.column, 3);
/// ```
#[derive(Debug, Copy, Clone, PartialEq, Eq, Hash)]
pub struct Position {
    /// The row associated with the position.
    pub row: usize,

    /// The column associated with the position.
    pub column: usize,
}

impl From<(usize, usize)> for Position {

    /// Creates a Position structure from the given tuple.
    #[inline]
    fn from(value: (usize, usize)) -> Position {
        Position {
            row: value.0,
            column: value.1,
        }
    }
}


/// Indicates which player owns a position, if any.
#[derive(Debug, Copy, Clone, PartialEq, Eq, Hash)]
pub enum Owner {
    /// Player X owns the position.
    PlayerX,

    /// Player O owns the position.
    PlayerO,

    /// No player owns the position.
    None,
}


// This module contains the tests for the types in this file.
//
// The test naming format is:
//   <method>_when_<scenario_being_tested>_should_<expected_behavior>
// Also, try test exactly one item per test, e.g. one assert per test.
#[cfg(test)]
mod tests {
    use super::*;

    #[test]
    fn board_new_when_given_1x1_size_should_create_1x1_board() {
        let expected_size = Size{ rows: 1, columns: 1, };

        let board = Board::new(expected_size);
        let actual_size = board.size();

        assert_eq!(expected_size, actual_size);
    }

    #[test]
    fn board_new_should_contain_squares_with_no_owner() {
        let size = Size{ rows: 1, columns: 1, };
        let position = Position {row: 0, column: 0 };
        let expected_owner = Owner::None;

        let board = Board::new(size);
        let actual_owner = board.get(position).unwrap();

        assert_eq!(expected_owner, actual_owner);
    }

    #[test]
    fn board_new_when_given_3x3_size_should_create_3x3_board() {
        let expected_size = Size{ rows: 3, columns: 3, };

        let board = Board::new(expected_size);
        let actual_size = board.size();

        assert_eq!(expected_size, actual_size);
    }

    #[test]
    fn board_new_when_given_1x3_size_should_create_1x3_board() {
        let expected_size = Size{ rows: 1, columns: 3, };

        let board = Board::new(expected_size);
        let actual_size = board.size();

        assert_eq!(expected_size, actual_size);
    }

    #[test]
    #[should_panic]
    fn board_new_when_given_0x1_size_should_panic() {
        let invalid_size = Size {
            rows: 0,
            columns: 1,
        };

        let _board = Board::new(invalid_size);
    }

    #[test]
    #[should_panic]
    fn board_new_when_given_1x0_size_should_panic() {
        let invalid_size = Size {
            rows: 1,
            columns: 0,
        };

        let _board = Board::new(invalid_size);
    }

    #[test]
    fn board_contains_when_includes_position_should_be_true() {
        let board = Board::new(Size { rows: 1, columns: 1 });
        let position_in_board = Position { row: 0, column: 0 };

        let actual = board.contains(position_in_board);

        assert_eq!(true, actual);
    }

    #[test]
    fn board_contains_when_excludes_position_should_be_false() {
        let board = Board::new(Size { rows: 1, columns: 1 });
        let position_not_in_board = Position { row: 1, column: 0 };

        let actual = board.contains(position_not_in_board);

        assert_eq!(false, actual);
    }

    #[test]
    fn board_get_when_contains_position_should_be_some_owner() {
        let board = Board::new(Size { rows: 1, columns: 1 });
        let position = Position { row: 0, column: 0 };
        // Note that for new boards positions start with no owner.
        let expected = Some(Owner::None);

        let actual = board.get(position);

        assert_eq!(expected, actual);
    }

    #[test]
    fn board_get_when_not_contains_position_should_be_none() {
        let board = Board::new(Size { rows: 1, columns: 1 });
        let position_not_in_board = Position { row: 1, column: 0 };
        let expected = None;

        let actual = board.get(position_not_in_board);

        assert_eq!(expected, actual);
    }

    #[test]
    fn board_get_mut_when_given_new_owner_should_change_owner() {
        let mut board = Board::new(Size { rows: 1, columns: 1 });
        let position = Position { row: 0, column: 0 };
        let expected_owner = Owner::PlayerX;

        *board.get_mut(position).unwrap() = expected_owner;
        let actual_owner = board.get(position).unwrap();

        assert_eq!(expected_owner, actual_owner);
    }

    #[test]
    fn board_get_mut_when_given_position_outside_board_should_return_none() {
        let mut board = Board::new(Size { rows: 1, columns: 1 });
        let position_outside_board = Position { row: 1, column: 0 };
        let expected = None;

        let actual = board.get_mut(position_outside_board);

        assert_eq!(expected, actual);
    }

    #[test]
    fn board_iter_should_include_all_positions() {
        // To see if this iter contains all the positions we count the number of
        // items seen by the iter compared to the expected value.
        let rows = 1;
        let columns = 1;
        let board = Board::new(Size { rows, columns, });
        let expected = rows * columns;

        let actual = board.iter().count();

        assert_eq!(expected, actual);
    }

    #[test]
    fn board_iter_should_provide_position_and_owner() {
        let board = Board::new(Size { rows: 1, columns: 1, });
        let expected = (Position { row: 0, column: 0 }, Owner::None );

        let actual = board.iter().next().unwrap();

        assert_eq!(expected, actual);
    }

    #[allow(non_snake_case)]
    #[test]
    fn board_display_when_X_own_squares_should_contain_X_characters() {
        let mut board = Board::new(Size { rows: 1, columns: 1, });
        let position = Position { row: 0, column: 0 };
        *board.get_mut(position).unwrap() = Owner::PlayerX;

        // Rust's to_string() method uses the display method.
        let textual_representation = board.to_string();

        assert!(textual_representation.contains("X"));
    }

    #[allow(non_snake_case)]
    #[test]
    fn board_display_when_O_own_squares_should_contain_O_characters() {
        let mut board = Board::new(Size { rows: 1, columns: 1, });
        let position = Position { row: 0, column: 0 };
        *board.get_mut(position).unwrap() = Owner::PlayerO;

        // Rust's to_string() method uses the display method.
        let textual_representation = board.to_string();

        assert!(textual_representation.contains("O"));
    }

    #[test]
    fn size_when_same_should_compare_equal() {
        let rows = 0;
        let columns = 0;
        let a = Size {
            rows,
            columns,
        };
        let b = Size {
            rows,
            columns,
        };

        assert_eq!(a, b);
    }

    #[test]
    fn size_from_tuple_first_item_should_be_rows() {
        // A nonzero value is used so we test non default behavior.
        let expected_rows = 1;

        let actual = Size::from((expected_rows, 0));

        assert_eq!(expected_rows, actual.rows);
    }

    #[test]
    fn size_from_tuple_second_item_should_be_columns() {
        // A nonzero value is used so we test non default behavior.
        let expected_columns = 1;

        let actual = Size::from((0, expected_columns));

        assert_eq!(expected_columns, actual.columns);
    }

    #[test]
    fn size_when_copied_should_compare_equal() {
        let expected = Size {
            rows: 1,
            columns: 2,
        };

        // Perform a copy.
        let actual = expected;

        assert_eq!(expected, actual);
    }

    #[test]
    fn size_when_cloned_should_compare_equal() {
        let expected = Size {
            rows: 1,
            columns: 2,
        };

        let actual = expected.clone();

        assert_eq!(expected, actual);
    }


    #[test]
    fn position_when_same_should_compare_equal() {
        let row = 0;
        let column = 0;
        let a = Position {
            row,
            column,
        };
        let b = Position {
            row,
            column,
        };

        assert_eq!(a, b);
    }

    #[test]
    fn position_from_tuple_first_item_should_be_row() {
        // A nonzero value is used so we test non default behavior.
        let expected_row = 1;

        let actual = Position::from((expected_row, 0));

        assert_eq!(expected_row, actual.row);
    }

    #[test]
    fn position_from_tuple_second_item_should_be_column() {
        // A nonzero value is used so we test non default behavior.
        let expected_column = 1;

        let actual = Position::from((0, expected_column));

        assert_eq!(expected_column, actual.column);
    }

    #[test]
    fn position_when_copied_should_compare_equal() {
        let expected = Position {
            row: 1,
            column: 2,
        };

        // Perform a copy.
        let actual = expected;

        assert_eq!(expected, actual);
    }

    #[test]
    fn position_when_cloned_should_compare_equal() {
        let expected = Position {
            row: 1,
            column: 2,
        };

        let actual = expected.clone();

        assert_eq!(expected, actual);
    }
}<|MERGE_RESOLUTION|>--- conflicted
+++ resolved
@@ -152,11 +152,7 @@
 }
 
 
-<<<<<<< HEAD
 /// An iterator over the squares in a `Board`.
-=======
-/// An iterator over all the positions in a `Board`.
->>>>>>> 5308ffba
 pub struct Iter<'a> {
     board: &'a Board,
     position: Position,
